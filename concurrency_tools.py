# Multiprocessing to spread CPU load, threading for concurrency:
import multiprocessing as mp
import threading
# Printing from a child process is tricky:
import io
from contextlib import redirect_stdout
# Handling exceptions from a child process/thread is tricky:
import sys
import traceback
import inspect
# Making sure objects are cleaned up nicely is tricky:
import weakref
# Making sure a child process closes when the parent exits is tricky:
import atexit
import signal
# Sharing memory between child processes is tricky:
try:
    from multiprocessing import shared_memory
    import numpy as np
except ImportError:
    shared_memory = None
    np = None

"""
Sometimes we put a computationally demanding Python object in a
multiprocessing child process, but this usually leads to high mental
overhead. Using pipes and queues for calling methods, getting/setting
attributes, printing, handling exceptions, and cleanup can lead to ugly
code and confusion. Can we isolate most of this mental overhead to this
module? If we do it right, we'll be able to write fairly sophisticated
code that's still fairly readable. Note that the following code is
effectively uncommented; can you still figure out what it's doing?

                ####################################################
                #  EXAMPLE CODE (copypaste into 'test.py' and run) #
                ####################################################
from concurrency_tools import (
    ObjectInSubprocess, CustodyThread, SharedNDArray)
from dummy_module import Camera, Preprocessor, Display

def main():
    data_buffers = [
        SharedNDArray(shape=(10, 2000, 2000), dtype='uint16'),
        SharedNDArray(shape=(10, 2000, 2000), dtype='uint16')]
    display_buffers = [
        SharedNDArray(shape=(2000, 2000), dtype='uint8'),
        SharedNDArray(shape=(2000, 2000), dtype='uint8')]

    camera = ObjectInSubprocess(Camera)
    preprocessor = ObjectInSubprocess(Preprocessor)
    display = ObjectInSubprocess(Display)

    def acquire_timelapse(data_buffer, display_buffer, custody):
        custody.switch_from(None, to=camera)
        camera.record(out=data_buffer)

        custody.switch_from(camera, to=preprocessor)
        preprocessor.process(data_buffer, out=display_buffer)

        custody.switch_from(preprocessor, to=display)
        display.show(display_buffer)

        custody.switch_from(display, to=None)

    for i in range(15):
        th0 = CustodyThread(first_resource=camera, target=acquire_timelapse,
                            args=(data_buffers[0], display_buffers[0])).start()
        if i > 0:
            th1.join()
        th1 = CustodyThread(first_resource=camera, target=acquire_timelapse,
                            args=(data_buffers[1], display_buffers[1])).start()
        th0.join()
    th1.join()

if __name__ == '__main__':
    main()
            #####################################################
            #  This code is imported by the example code above. #
            #       Copypaste it into 'dummy_module.py'         #
            #####################################################
class Camera:
    def record(self, out):
        out.fill(1)

class Preprocessor:
    def process(self, x, out):
        x.max(axis=0, out=out)

class Display:
    def show(self, image):
        pass
                            ######################
                            #  END EXAMPLE CODE  #
                            ######################

Notice how little attention this code is spending on the fact that the
instances of the Camera, Preprocessing, and Display objects actually
live in child processes, communicate over pipes, and synchronize access
to shared memory.

Note that the method calls to our objects-in-subprocesses still block the parent
process; the idea is, the parent process is now effectively IO-limited
rather than CPU-limited, so we can write clean(er)-looking threading
code in the parent if we want multiple things to happen at once in the
parent.

Also note that python's multiprocessing module already has
objects-in-subprocesses via "managers", called "proxy objects", and the Pyro
package (https://github.com/irmen/Pyro5) lets you "proxy" objects on different
machines. We're rolling our own to learn, and have complete control. If at the
end of the process, we don't like ours better, we'll switch to multiprocessing
proxies or Pyro.

CURRENT LIMITATIONS:

Like all python code that relies on multiprocessing, if you use this
module, you have to protect the "entry point" of your program. The
typical way to do this is by using an "if __name__ == '__main__':" block:

import numpy as np
from proxy_objects import ObjectInSubprocess
from dummy_module import Display

def main():
    disp = ObjectInSubprocess(Display)
    image = np.random.random((2000 2000))
    disp.show(image)

if __name__ == '__main__':
    main()
"""

class SharedNDArray(np.ndarray):
    """A numpy array that lives in shared memory

    Inputs and outputs to/from ObjectInSubprocess are 'serialized', which
    is pretty fast - except for large in-memory objects. The only large
    in-memory objects we regularly deal with are numpy arrays, so it
    makes sense to provide a way to pass large numpy arrays via shared memory
    (which avoids slow serialization).

    Maybe you wanted to write code that looks like this:

        data_buf = np.zeros((400, 2000, 2000), dtype='uint16')
        display_buf = np.zeros((2000, 2000), dtype='uint8')

        camera = Camera()
        preprocessor = Preprocessor()
        display = Display()

        camera.record(num_images=400, out=data_buf)
        preprocessor.process(in=data_buf, out=display_buf)
        display.show(display_buf)

    ...but instead you write code that looks like this:

        data_buf = SharedNDArray(shape=(400, 2000, 2000), dtype='uint16')
        display_buf = SharedNDArray(shape=(2000, 2000), dtype='uint8')

        camera = ObjectInSubprocess(Camera)
        preprocessor = ObjectInSubprocess(Preprocessor)
        display = ObjectInSubprocess(Display)

        camera.record(num_images=400, out=data_buf)
        preprocessor.process(in=data_buf, out=display_buf)
        display.show(display_buf)

    ...and your payoff is, each object gets its own CPU core, AND passing
    large numpy arrays between the processes is still really fast!

    To implement this we used memmap from numpy.core as a template.
    """
    def __new__(cls, shape=None, dtype=float, shared_memory_name=None,
                offset=0, strides=None, order=None):
        if shared_memory_name is None:
            dtype = np.dtype(dtype)
            requested_bytes = np.prod(shape, dtype='uint64') * dtype.itemsize
            requested_bytes = int(requested_bytes)
            try:
                shm = shared_memory.SharedMemory(
                    create=True, size=requested_bytes)
            except OSError as e:
                if e.args == (24, 'Too many open files'):
                    raise OSError(
                        "You tried to simultaneously open more "
                        "SharedNDArrays than are allowed by your system!"
                    ) from e
                else:
                    raise e
            must_unlink = True # This process is responsible for unlinking
        else:
            shm = shared_memory.SharedMemory(
                name=shared_memory_name, create=False)
            must_unlink = False
        obj = super(SharedNDArray, cls).__new__(
            cls, shape, dtype, shm.buf, offset, strides, order)
        obj.shared_memory = shm
        obj.offset = offset
        if must_unlink:
            weakref.finalize(obj, shm.unlink)
        return obj

    def __array_finalize__(self, obj):
        if obj is None:
            return
        if not isinstance(obj, SharedNDArray):
            raise ValueError(
                "You can't view non-shared memory as shared memory.")
        if hasattr(obj, 'shared_memory') and  np.may_share_memory(self, obj):
            self.shared_memory = obj.shared_memory
            self.offset = obj.offset
            self.offset += (self.__array_interface__['data'][0] -
                             obj.__array_interface__['data'][0])

    def __array_wrap__(self, arr, context=None):
        arr = super().__array_wrap__(arr, context)

        # Return a SharedNDArray if a SharedNDArray was given as the
        # output of the ufunc. Leave the arr class unchanged if self is not
        # a SharedNDArray to keep original SharedNDArray subclasses
        # behavior.

        if self is arr or type(self) is not SharedNDArray:
            return arr
        # Return scalar instead of 0d SharedMemory, e.g. for np.sum with
        # axis=None
        if arr.shape == ():
            return arr[()]
        # Return ndarray otherwise
        return arr.view(np.ndarray)

    def __getitem__(self, index):
        res = super().__getitem__(index)
        if type(res) is SharedNDArray and not hasattr(res, 'shared_memory'):
            return res.view(type=np.ndarray)
        return res

    def __reduce__(self):
        args = (self.shape, self.dtype, self.shared_memory.name,
                self.offset, self.strides, None)
        return (SharedNDArray, args)

class ResultThread(threading.Thread):
    """threading.Thread with all the simple features we wish it had.

    We added a 'get_result' method that returns values/raises exceptions.

    We changed the return value of 'start' from 'None' to 'self' -- just to
    trivially save us a line of code when launching threads.

    Example:
    ```
        def f(a):
            ''' A function that does something... '''
            return a.sum()

        ##
        ## Getting Results:
        ##
        a = np.ones((2,), dtype='uint8')

        # Our problem:
        th = threading.Thread(target=f, args=(a,))
        th.start()
        th.join() # We can't access the result of f(a) without redefining f!

        # Our solution:
        res_th = ResultThread(target=f, args=(a,)).start()
        res = res_th.get_result() # returns f(a)
        assert res == 2

        ##
        ## Error handling
        ##
        a = 1

        # Our problem:
        th = threading.Thread(target=f, args=(a,))
        th.start()
        th.join()
        # f(a) raised an unhandled exception. Our parent thread has no idea!

        # Our solution:
        res_th = ResultThread(target=f, args=(a,)).start()
        try:
            res = res_th.get_result()
        except AttributeError:
            print("AttributeError was raised in thread!")
        else:
            raise AssertionError(
                'We expected an AttributeError to be raised on join!')

        # Unhandled exceptions raised during evaluation of 'f' are reraised in
        # the parent thread when you call 'get_result'.
        # Tracebacks may print to STDERR when the exception occurs in
        # the child thread, but don't affect the parent thread (yet).
    ```
    NOTE: This module modifies threading.excepthook. You can't just copy/paste
    this class definition and expect it to work.
    """
    def __init__(self, group=None, target=None, name=None, args=(),
                 kwargs=None):
        super().__init__(group, target, name, args, kwargs)
        self._return = None

    def run(self):
        if self._target is not None:
            self._return = self._target(*self._args, **self._kwargs)

    def start(self):
        try:
            super().start()
        except RuntimeError as e:
            if e.args == ("can't start new thread",):
                print('*'*80)
                print('Failed to launch a thread.')
                print(threading.active_count(), 'threads are currently active.')
                print('You might have reached a limit of your system;')
                print('let some of your threads finish before launching more.')
                print('*'*80)
            raise
        return self

    def get_result(self, timeout=None):
        """ Either returns a value or raises an exception.

        Optionally accepts a timeout in seconds. If thread has not returned
        after timeout seconds, raises a TimeoutError.
        """
        super().join(timeout=timeout)
        if self.is_alive(): ## Thread could potentially not be done yet!
            return TimeoutError('Thread did not return!')
        if hasattr(self, 'exc_value'):
            raise self.exc_value
        return self._return

class CustodyThread(ResultThread):
    """Threads that can access shared resources in the order they were launched.

    See the docstring at the top of this module for examples.
    """
    def __init__(self, first_resource=None,
                 group=None, target=None, name=None, args=(), kwargs=None):
        if 'custody' not in inspect.signature(target).parameters:
            raise ValueError("The function 'target' passed to a CustodyThread"
            " must accept an argument named 'custody'")
        custody = _Custody() # Useful for synchronization in the launched thread
        if first_resource is not None:
            # Get in line for custody of the first resource the launched
            # thread will use, but don't *wait* in that line; the launched
            # thread should do the waiting, not the main thread:
            custody.switch_from(None, first_resource, wait=False)
        if kwargs is None: kwargs = {}
        if 'custody' in kwargs:
            raise ValueError(
                "CustodyThread will create and pass a keyword argument to"
                " 'target' named 'custody', so keyword arguments to a"
                " CustodyThread can't be named 'custody'")
        kwargs['custody'] = custody
        super().__init__(group, target, name, args, kwargs)
        self.custody = custody

_original_threading_excepthook = threading.excepthook

def _my_threading_excepthook(args):
    """Show a traceback when a child exception isn't handled by the parent.
    """
    if isinstance(args.thread, ResultThread):
        args.thread.exc_value = args.exc_value
        args.thread.exc_traceback = args.exc_traceback
        args.thread.exc_type = args.exc_type
    else:
        _try_to_print_child_traceback(args.exc_value)
    return _original_threading_excepthook(args)

threading.excepthook = _my_threading_excepthook

FancyThread = ResultThread # So Andy can refer to it like this.
PoliteThread = CustodyThread

class ObjectInSubprocess:
    def __init__(
        self,
        initializer,
        *initargs,
        custom_loop=None,
        close_method_name=None,
        closeargs=None,
        closekwargs=None,
        **initkwargs,
        ):
        """Make an object in a child process, that acts like it isn't.

        As much as possible, we try to make instances of ObjectInSubprocess
        behave as if they're an instance of the object living in the parent
        process. They're not, of course: they live in a child process. If you
        have spare cores on your machine, this turns CPU-bound operations
        (which  threading can't parallelize) into IO-bound operations (which
        threading CAN parallelize),  without too much mental overhead for the
        coder.

        initializer -- callable that returns an instance of a Python object
        initargs, initkwargs --  arguments to 'initializer'
        close_method_name -- string, optional, name of our object's method to
            be called automatically when the child process exits
        closeargs, closekwargs -- arguments to 'close_method'
        """
        # Put an instance of the Python object returned by 'initializer'
        # in a child process:
        parent_pipe, child_pipe = mp.Pipe()
        child_loop = _child_loop if custom_loop is None else custom_loop
        child_process = mp.Process(
            target=child_loop,
            name=initializer.__name__,
            args=(child_pipe, initializer, initargs, initkwargs,
                  close_method_name, closeargs, closekwargs))
        # Attribute-setting looks weird here because we override __setattr__,
        # and because we use a dummy object's namespace to hold our attributes
        # so we shadow as little of the object's namespace as possible:
        super().__setattr__('_', _DummyClass()) # Weird, but for a reason.
        self._.parent_pipe = parent_pipe
        self._.parent_pipe_lock = _ObjectInSubprocessPipeLock()
        self._.child_pipe = child_pipe
        self._.child_process = child_process
        self._.waiting_list = _WaitingList()
        # Make sure the child process initialized successfully:
        with self._.parent_pipe_lock:
            self._.child_process.start()
            assert _get_response(self) == 'Successfully initialized'
        # Try to ensure the child process closes when we exit:
        connection = getattr(self, '_')
        weakref.finalize(self, _close, connection)
        try:
            signal.signal(signal.SIGTERM, lambda s, f: _close(connection))
        except ValueError: # We are probably starting from a thread.
            pass # Signal handling can only happen from main thread

    def __getattr__(self, name):
        """Access attributes of the child-process object in the parent process.

        As much as possible, we want attribute access and method calls
        to *seem* like they're happening in the parent process, if
        possible, even though they actually involve asking the child
        process over a pipe.
        """
        with self._.parent_pipe_lock:
            self._.parent_pipe.send(('__getattribute__', (name,), {}))
            attr = _get_response(self)
        if callable(attr):
            def attr(*args, **kwargs):
                with self._.parent_pipe_lock:
                    self._.parent_pipe.send((name, args, kwargs))
                    return _get_response(self)
        return attr

    def __setattr__(self, name, value):
        with self._.parent_pipe_lock:
            self._.parent_pipe.send(('__setattr__', (name, value), {}))
            return _get_response(self)

def _get_response(object_in_subprocess):
    """Effectively a method of ObjectInSubprocess, but defined externally to
    minimize shadowing of the object's namespace"""
    resp, printed_output = object_in_subprocess._.parent_pipe.recv()
    if len(printed_output) > 0:
        print(printed_output, end='')
    if isinstance(resp, Exception):
        raise resp
    return resp

def _close(connection_to_subprocess):
    """Effectively a method of ObjectInSubprocess, but defined externally to
    minimize shadowing of the object's namespace"""
    if not connection_to_subprocess.child_process.is_alive():
        return
    with connection_to_subprocess.parent_pipe_lock:
        connection_to_subprocess.parent_pipe.send(None)
        connection_to_subprocess.child_process.join()
        connection_to_subprocess.parent_pipe.close()

def _child_loop(child_pipe, initializer, initargs, initkwargs,
                close_method_name, closeargs, closekwargs):
    """The event loop of a ObjectInSubprocess's child process
    """
    # Initialization.
    printed_output = io.StringIO()
    try: # Create an instance of our object...
        with redirect_stdout(printed_output):
            obj = initializer(*initargs, **initkwargs)
            if close_method_name is not None:
                close_method = getattr(obj, close_method_name)
                closeargs = tuple() if closeargs is None else closeargs
                closekwargs = dict() if closekwargs is None else closekwargs
                atexit.register(lambda: close_method(*closeargs, **closekwargs))
                # Note: We don't know if print statements in the close method
                # will print in the main process.
        child_pipe.send(('Successfully initialized', printed_output.getvalue()))
    except Exception as e: # If we fail to initialize, just give up.
        e.child_traceback_string = traceback.format_exc()
        child_pipe.send((e, printed_output.getvalue()))
        return None
    # Main loop:
    while True:
        printed_output = io.StringIO()
        try:
            cmd = child_pipe.recv()
        except EOFError: # This implies the parent is dead; exit.
            return None
        if cmd is None: # This is how the parent signals us to exit.
            return None
        method_name, args, kwargs = cmd
        try:
            with redirect_stdout(printed_output):
                result = getattr(obj, method_name)(*args, **kwargs)
            if callable(result):
                result = _dummy_function # Cheaper than sending a real callable
            child_pipe.send((result, printed_output.getvalue()))
        except Exception as e:
            e.child_traceback_string = traceback.format_exc()
            child_pipe.send((e, printed_output.getvalue()))

# A minimal class that we use just to get another namespace:
class _DummyClass:
    pass

# If we're trying to return a (presumably worthless) "callable" to
# the parent, it might as well be small and simple:
def _dummy_function():
    return None

class _WaitingList:
    """For synchronization of one-thread-at-a-time shared resources

    Each ObjectInSubprocess has a _WaitingList; if you want to define your own
    _WaitingList-like objects that can interact with
    _Custody.switch_from() and _Custody._wait_in_line(), make sure they have
    a waiting_list = [] attribute, and a waiting_list_lock =
    threading.Lock() attribute.
    """
    def __init__(self):
        self.waiting_list = [] # Switch to a queue/deque if speed really matters
        self.waiting_list_lock = threading.Lock()

    def __enter__(self):
        self.waiting_list_lock.acquire()
        return self

    def __exit__(self, exc_type, exc_val, exc_tb):
        self.waiting_list_lock.release()

class _ObjectInSubprocessPipeLock:
    '''Raises an educational exception (rather than blocking) when you try
       to acquire a locked lock.'''
    def __init__(self):
        self.lock = threading.Lock()

    def __enter__(self):
        if not self.lock.acquire(blocking=False):
            raise RuntimeError(
                "Two different threads tried to use the same "
                "ObjectInSubprocess at the same time! This is bad. Look at the "
                "docstring of object_in_subprocess.py to see an example of how "
                "to use a _Custody object to avoid this problem.")
        return self.lock

    def __exit__(self, exc_type, exc_val, exc_tb):
        self.lock.release()

threading_lock_type = type(threading.Lock()) # Used for typechecking

def _get_list_and_lock(resource):
    """Convenience function.

    Expected input: An ObjectInSubprocess, a _WaitingList, or a
    _WaitingList-like object with 'waiting_list' and
    'waiting_list_lock' attributes.
    """
    if isinstance(resource, ObjectInSubprocess):
        waiting_list = resource._.waiting_list.waiting_list
        waiting_list_lock = resource._.waiting_list.waiting_list_lock
    else: # Either a _WaitingList, or a good enough impression
        waiting_list = resource.waiting_list
        waiting_list_lock = resource.waiting_list_lock
    assert isinstance(waiting_list_lock, threading_lock_type)
    return waiting_list, waiting_list_lock

class _Custody:
    def __init__(self):
        """For synchronization of single-thread-at-a-time shared resources.

        See the docstring at the start of this module for example usage.
        For _Custody() to be useful, at least some of the objects
        accessed by your launched thread must be ObjectInSubprocess()s,
        _WaitingList()s, or _WaitingList-like objects.
        """
        self.permission_slip = threading.Lock()
        self.permission_slip.acquire()
        self.has_custody = False
        self.target_resource = None

    def switch_from(self, resource, to=None, wait=True):
        """Get in line for a shared resource, then abandon your current resource

        If wait==True, also wait in that line until it's your turn to
        own the next shared resource.
        """
        assert resource is not None or to is not None
        if to is not None:
            to_waiting_list, to_waiting_list_lock = _get_list_and_lock(to)
            with to_waiting_list_lock: # Get in the line for the next lock...
                if self not in to_waiting_list: # ...unless you're already in it
                    to_waiting_list.append(self)
        if resource is not None:
            assert self.has_custody
            waiting_list, waiting_list_lock = _get_list_and_lock(resource)
            with waiting_list_lock:
                waiting_list.pop(0) # Remove ourselves from the current line
                if len(waiting_list) > 0: # If anyone's next...
                    waiting_list[0].permission_slip.release() # ...wake them up
        self.has_custody = False
        self.target_resource = to
        if wait and self.target_resource is not None:
            self._wait_in_line()

    def release(self):
        """ Release custody of the current shared resource.

        If you get custody of a shared resource and then raise an exception,
        the next-in-line might wait forever.

        'release' is useful while handling exceptions, if you want to pass
        custody of the resource to the next-in-line.

        This only works if you currently have custody, but it's hard to raise
        an exception while waiting in line.
        """
        if self.has_custody:
            self.switch_from(self.target_resource, to=None)
        else:
            if self.target_resource is None:
                return
            waiting_list, waiting_list_lock = _get_list_and_lock(resource)
            with waiting_list_lock:
                waiting_list.remove(self)

    def _wait_in_line(self):
        """Wait in line until it's your turn."""
        waiting_list, _ = _get_list_and_lock(self.target_resource)
        if self.has_custody:
            assert self is waiting_list[0]
            return
        # Wait for your number to be called
        if self is waiting_list[0] and self.permission_slip.locked():
            self.permission_slip.release() # We arrived to an empty waiting list
        self.permission_slip.acquire() # Blocks if we're not first in line
        self.has_custody = True

# When an exception from a child process isn't handled by the parent
# process, we'd like the parent to print the child traceback. Overriding
# sys.excepthook and threading.excepthook seems to be the standard way
# to do this:
def _try_to_print_child_traceback(v):
    if hasattr(v, 'child_traceback_string'):
        print(f'{" Child Process Traceback ":v^79s}\n',
              v.child_traceback_string,
              f'{" Child Process Traceback ":^^79s}\n',
              f'{" Main Process Traceback ":v^79s}')

def _my_excepthook(t, v, tb):
    """Show a traceback when a child exception isn't handled by the parent.
    """
    _try_to_print_child_traceback(v)
    return sys.__excepthook__(t, v, tb)

sys.excepthook = _my_excepthook

# Multiprocessing code works fairly differently depending whether you
# use 'spawn' or 'fork'. Since 'spawn' seems to be available on every
# platform we care about, and 'fork' is either missing or broken on some
# platforms, we'll always use 'spawn'. If your code calls
# mp.set_start_method() and sets it to anything other than 'spawn', this
# will crash with a RuntimeError. If you really need 'fork', or
# 'forkserver', then you probably know what you're doing better than us,
# and you shouldn't be using this module.
if mp.get_start_method(allow_none=True) != 'spawn':
    mp.set_start_method('spawn')

# Testing block.
class MyTestClass:
    """Homemade testing class. Mostly written out of curiosity to see
    what features we would want and if it could be done easily without adding
    another import. Not as featured as a "real" testing package, but that
    wasn't the point.

    To create a set of tests, subclass this class and add methods to it.

    By default, methods names start with `test_` will be called by `run`.

    If the test is expected to generate any specific print output in STDOUT,
    return that expected output as a string at the end of the test function.
    """
    def run(self, test_prefix='test_'):
        """Runs all methods that begin with `test_prefix`"""
        tests = [i for i in dir(self) if i.startswith(test_prefix)]
        tests = [i for i in tests if callable(getattr(self, i))]

        print(f'{"#":#^80s}')
        print(f'{f" Running Tests of {self.__class__.__name__} ":#^80s}')
        print(f'{"#":#^80s}')
        self.tests = len(tests)
        self.passed = 0
        for i, t in enumerate(tests):
            self._run_single_test(i, t)
        self._summarize_results()

    def _run_single_test(self, i, t):
        printed_output = io.StringIO()
        name = t[5:].replace('_', ' ')
        print(f'{f"     {i+1} of {self.tests} | Testing {name}    ":-^80s}')
        try:
            with redirect_stdout(printed_output):
                expected_output = getattr(self, t)()
            if expected_output is not None:
                o = printed_output.getvalue()
                assert expected_output == o, \
                    f'\n Returned result:\n'\
                    f'    `{repr(o)}`\n'\
                    f' Did not match expected output:\n'\
                    f'     "{repr(expected_output)}"\n'
        except Exception as e:
            print('v'*80)
            print(traceback.format_exc().strip('\n'))
            print('^'*80)
            print('v'*80)
            print(printed_output.getvalue())
            print('^'*80)
        else:
            self.passed += 1
            if printed_output.getvalue():
                for l in printed_output.getvalue().strip('\n').split('\n'):
                    print(f'   {l}')
            print(f'{f"> Success <":-^80s}')

    def _summarize_results(self):
        fill = '#' if self.passed == self.tests else '!'
        print(f'{fill}'*80)
        message = (f"Completed Tests for {self.__class__.__name__} "
                   f"-- passed {self.passed} of {self.tests}")
        if fill == "#":
            print(f'{f"  {message}  ":#^80s}')
        else:
            print(f'{f"  {message}  ":!^80s}')
        print(f'{fill}'*80)


    def time_it(self, n_loops, func, args=None, kwargs=None, fail=True,
                timeout_us=None, name=None):
        """Useful for testing the performance of a specific function.

        Args:
            - n_loops <int> | number of loops to test
            - func <callable> | function/method to test
            - args/kwargs | arguments to the function
            - fail <bool> | Allow the method to raise an exception?
            - timeout_us <int/float> | If the average duration exceeds this
                limit, raise a TimeoutError.
            - name <str> | formatted name for the progress bar.
        """
        import time
        try:
            from tqdm import tqdm
        except ImportError:
            tqdm = None ## No progress bars :(

        start = time.perf_counter()
        if args is None:
            args = ()
        if kwargs is None:
            kwargs = {}
        if tqdm is not None:
            f = '{desc: <38}{n: 7d}-{bar:17}|[{rate_fmt}]'
            pb = tqdm(total=n_loops, desc=name, bar_format=f)
        for i in range(n_loops):
            if tqdm is not None: pb.update(1)
            try:
                func(*args, **kwargs)
            except Exception as e:
                if fail:
                    raise e
                else:
                    pass
        if not tqdm is None: pb.close()
        end = time.perf_counter()
        time_per_loop_us = ((end-start) / n_loops)*1e6

        if timeout_us is not None:
            if time_per_loop_us > timeout_us:
                name = func.__name__ if name is None else name
                raise TimeoutError(
                    f'Timed out on {name}\n'
                    f'   args:{args}\n'
                    f'   kwargs: {kwargs}\n'
                    f' Each loop took {time_per_loop_us:.2f} \u03BCs'
                    f' (Allowed: {timeout_us:.2f} \u03BCs)')
        return time_per_loop_us


class TestResultThreadandCustodyThread(MyTestClass):
    """Various test of the functions and expected behavior of the ResultThread
    and CustodyThread classes.
    """
    def test_thread_behavior(self):
        th = ResultThread(target=lambda: 1)
        th.start()
        th.join()
        assert not th.is_alive()

    def test_new_start_behavior(self):
        th = ResultThread(target=lambda: 1)
        assert hasattr(th, '_return')
        _th = th.start()
        assert isinstance(_th, ResultThread)
        assert th is _th

    def test_getting_result(self):
        th = ResultThread(target=lambda: 1).start()
        th.join()
        assert th.get_result() == 1
        assert th.get_result() == 1, "Couldn't get result twice!"

    def test_passing_args_and_kwargs(self):
        def mirror(*args, **kwargs):
            return args, kwargs
        a = (1,)
        k = dict(a=1)
        th = ResultThread(target=mirror, args=a, kwargs=k).start()
        _a, _k = th.get_result()
        assert a == _a, f"{a} != {_a}"
        assert k == _k, f"{k} != {_k}"

    def test_catching_exception(self):
        def e():
            raise ValueError('TEST')
        th = ResultThread(target=e).start()
        th.join() # join is just join
        assert hasattr(th, 'exc_value')
        try:
            th.get_result()
        except ValueError:
            pass
        else:
            raise AssertionError('We didnt get the exception....')
        # We should be able to reraise this exception as long as we have
        # a reference to it:
        try:
            th.get_result()
        except ValueError:
            pass
        else:
            raise AssertionError('We didnt get the exception....')

    def test_reaching_system_threadlimit(self):
        """ I can't get this test to "pass" """
        import time
        exit = False
        def f():
            while not exit:
                time.sleep(0.05)

        try:
            ths = [ResultThread(target=f).start() for i in range(int(1e3))]
        except RuntimeError:
            pass
        else:
            raise AssertionError('We didnt reach the thread limit!')
        finally:
            exit = True

    def test_custody_thread_target_args(self):
        # accepts a target with custody kwargs
        def custody_f(custody=None):
            return 1
        th = CustodyThread(target=custody_f, first_resource=None).start()

        # accepts a target with a custody positional argument
        def custody_f(custody):
            return 1
        th = CustodyThread(target=custody_f, first_resource=None).start()

        def f():
            return 1
        try:
            th = CustodyThread(target=f, first_resource=None).start()
        except ValueError:
            pass # we expect this
        else:
            raise AssertionError('We didnt get the exception....')
        def f(a):
            return 1
        try:
            th = CustodyThread(target=f, first_resource=None).start()
        except ValueError:
            pass # we expect this
        else:
            raise AssertionError('We didnt get the exception....')
        def f(a=1):
            return 1
        try:
            th = CustodyThread(target=f, first_resource=None).start()
        except ValueError:
            pass # we expect this
        else:
            raise AssertionError('We didnt get the exception....')
            th.join()
        res = th.get_result()
        assert res == 1, f"{res} != expected result (1)"

    def test_providing_first_resource(self):
        resource = _WaitingList()
        t = {'step': 0, 'progress': 0}
        def f(custody):
            while t['step'] == 0:
                pass
            t['progress'] += 1
            custody.switch_from(None, resource)
            while t['step'] == 1:
                pass
            t['progress'] += 1
            custody.switch_from(resource, None)
            return
        try:
            th = CustodyThread(target=f, first_resource=resource).start()
            assert hasattr(th, "custody"), 'Should have a custody attribute.'
            assert not th.custody.has_custody, 'Should not have custody yet.'
            assert th.custody.target_resource is resource, 'Should be in line'
            # Make target thread progress one step and acquire custody
            t['step'] += 1
            while t['progress'] == 0:
                pass # wait for thread
            assert th.custody.has_custody, 'Should have gotten custody.'
            assert th.custody.target_resource is resource
            t['step'] += 1 # make target progress to next step and exit
            th.join()
        finally: # if anything goes wrong, make sure the thread exits
            t['step'] = -1

class TestSharedNDArray(MyTestClass):
    """Various tests of the SharedNumpyArray class """
    def test_types(self):
        a = SharedNDArray(shape=(1,), dtype='uint8')
        assert isinstance(a, SharedNDArray)
        assert isinstance(a, np.ndarray)

        assert hasattr(a, "shared_memory")
        assert isinstance(a.shared_memory, shared_memory.SharedMemory)

    def test_preserved_ndarray_behavior(self):
        """Making sure we didn't break anything"""
        ri = np.random.randint # Just to get short lines
        original_dimensions = (3, 3, 3, 256, 256)
        a = SharedNDArray(shape=original_dimensions, dtype='uint8')
        c = ri(0, 255, original_dimensions, dtype='uint8')
        a[:] = c # fill a with random values from c
        # Views should still share memory
        view_by_slice = a[:1, 2:3, ..., :10, 100:-100]
        assert isinstance(a, SharedNDArray)
        assert type(a) is type(view_by_slice)
        assert a.shared_memory is view_by_slice.shared_memory

        # Some functions should not return a SharedNDArray
        b = a.sum(axis=-1)
        assert isinstance(b, np.ndarray), type(b)
        assert not isinstance(b, SharedNDArray)

        b = a + 1
        assert isinstance(b, np.ndarray), type(b)
        assert not isinstance(b, SharedNDArray), type(b)

        b = a.sum()
        assert np.isscalar(b)
        assert not isinstance(b, SharedNDArray)

    def test_serialization(self):
        import pickle
        ri = np.random.randint # Just to get short lines
        original_dimensions = (3, 3, 3, 256, 256)
        a = SharedNDArray(shape=original_dimensions, dtype='uint8')
        c = ri(0, 255, original_dimensions, dtype='uint8')
        a[:] = c # fill a with random values from c
        # Views should still share memory
        view_by_slice = a[:1, 2:3, ..., :10, 100:-100]
        view_of_a_view = view_by_slice[..., 1:, 10:-10:3]
        _a = pickle.loads(pickle.dumps(a))
        assert _a.sum() == a.sum()
        assert np.allclose(a, _a)

        _view_by_slice = pickle.loads(pickle.dumps(view_by_slice))
        assert _view_by_slice.sum() == view_by_slice.sum()
        assert np.allclose(_view_by_slice, view_by_slice)

        _view_of_a_view = pickle.loads(pickle.dumps(view_of_a_view))
        assert _view_of_a_view.sum() == view_of_a_view.sum()
        assert np.allclose(_view_of_a_view, view_of_a_view)

    def test_viewcasting(self):
        a = SharedNDArray(shape=(1,))
        v = a.view(np.ndarray)
        assert isinstance(v, np.ndarray), type(v)
        assert not isinstance(v, SharedNDArray), type(v)
        a = np.zeros(shape=(1,))
        try:
            v = a.view(SharedNDArray)
        except ValueError:
            pass # we expected this
        else:
            raise AssertionError("We didn't raise the correct exception!")

    def test_auto_unlinking_memory(self):
        import gc
        a = SharedNDArray(shape=(1,))
        name = a.shared_memory.name
        del a
        gc.collect()
        try:
            shared_memory.SharedMemory(name=name)
        except FileNotFoundError:
            pass # this is the error we expected if the memory was released.
        else:
            raise AssertionError("We didn't raise the correct exception!")

    def test_accessing_unlinked_memory(self):
        import pickle
        original_dimensions = (3, 3, 3, 256, 256)
        a = SharedNDArray(shape=original_dimensions, dtype='uint8')
        _a = pickle.dumps(a)
        del a
        try:
            a = pickle.loads(_a)
        except FileNotFoundError:
            pass # we expected this error
        else:
            raise AssertionError('Did not get the error we expected')

    def test_accessing_unlinked_memory_in_subprocess(self):
        p = ObjectInSubprocess(TestObjectInSubprocess.TestClass)
        original_dimensions = (3, 3, 3, 256, 256)
        a = SharedNDArray(shape=original_dimensions, dtype='uint8')
        p.store_array(a)
        p.a.sum()
        del a
        try:
            p.a.sum()
        except FileNotFoundError:
            pass # we expected this error
        else:
            if os.name != 'nt': # This is allowed on windows.
                raise AssertionError('Did not get the error we expected')

    def test_reconnnecting_and_disconnecting_views(self):
        for i in range(500):
            self._trial_slicing_of_shared_array()

    def _trial_slicing_of_shared_array(self):
        import pickle
        ri = np.random.randint # Just to get short lines
        dtype = np.dtype(np.random.choice(
            [np.uint16, np.uint8, float, np.float32, np.float64]))
        original_dimensions = tuple(
            ri(2, 100) for d in range(ri(2, 5)))
        slicer = tuple(
            slice(
                ri(0, a//2),
                ri(0, a//2)*-1,
                ri(1, min(6, a))
                )
            for a in original_dimensions)
        a = SharedNDArray(shape=original_dimensions, dtype=dtype)
        a.fill(0)
        b = a[slicer] ## should be a view
        b.fill(1)
        expected_total = int(b.sum())
        reloaded_total = pickle.loads(pickle.dumps(b)).sum()
        assert expected_total == reloaded_total, \
            f'Failed {dtype.name}/{original_dimensions}/{slicer}'

class TestObjectInSubprocess(MyTestClass):
    class TestClass:
        """Toy class that can be put in a subprocess for testing."""
        def __init__(self, *args, **kwargs):
            for k, v in kwargs.items():
                setattr(self, k, v)
            for i, a in enumerate(args):
                setattr(self, f'arg_{i}', a)

        def printing_method(self, *args, **kwargs):
            print(*args, **kwargs)

        def printing_method2(self):
            print('Hello world 2', end='', flush=False)
            print(end='', flush=True)

        def test_method(self, *args, **kwargs):
            return (args, kwargs)

        def test_shared_numpy_input(self, shared_numpy_array):
            return shared_numpy_array.shape

        def test_shared_numpy_return(self, shape=(5,5)):
            return SharedNDArray(shape=shape)

        def test_modify_array(self, a):
            a.fill(1)
            return a

        def test_return_array(self, a):
            return a

        def test_return_slice(self, a, *args):
            return a[args]

        def sum(self, a):
            return a.sum()

        def store_array(self, a):
            self.a = a

        def nested_method(self, crash=False):
            self._nested_method(crash)

        def _nested_method(self, crash):
            if crash:
                raise ValueError('This error was supposed to be raised')

    class _DummyObject:
        def __init__(self, name='generic_dummy_obj'):
            self.name = name

    class _DummyCamera(_DummyObject):
        def record(self, a):
            import time
            time.sleep(.05)
            return a

    class _DummyProcessor(_DummyObject):
        def process(self, a):
            import time
            time.sleep(.2)
            return a

    class _DummyGUI(_DummyObject):
        def display(self, a):
            import time
            time.sleep(.002)
            return a

    class _DummyFileSaver(_DummyObject):
        def save(self, a):
            import time
            time.sleep(.3)
            return a

    def test_create_object_in_subprocess(self):
        p = ObjectInSubprocess(TestObjectInSubprocess.TestClass)

    def test_passing_normal_numpy_array(self):
        shape = (10, 10)
        dtype = int
        sz = int(np.prod(shape, dtype='uint64')*np.dtype(int).itemsize)
        a = np.zeros(shape, dtype)
        p = ObjectInSubprocess(TestObjectInSubprocess.TestClass)
        p.test_shared_numpy_input(a)

    def test_passing_retrieving_shared_array(self):
        shape = (10, 10)
        dtype = int
        sz = int(np.prod(shape, dtype='uint64')*np.dtype(int).itemsize)
        p = ObjectInSubprocess(TestObjectInSubprocess.TestClass)
        a = SharedNDArray(shape=shape, dtype=dtype)
        a.fill(0)
        a = p.test_modify_array(a)
        assert a.sum() == np.product(shape, dtype='uint64'), (
            'Contents of array not correct!')

    def test_raise_attribute_error(self):
        a = ObjectInSubprocess(
            TestObjectInSubprocess.TestClass, 'attribute', x=4)
        try:
            a.z
        except AttributeError as e: # Get __this__ specific error
            print("Attribute error handled by parent process:\n ", e)

    def test_printing_in_child_process(self):
        a = ObjectInSubprocess(
            TestObjectInSubprocess.TestClass, 'attribute', x=4)
        b = ObjectInSubprocess(
            TestObjectInSubprocess.TestClass, x=5)
        b.printing_method('Hello')
        a.printing_method('A')
        a.printing_method('Hello', 'world', end='', flush=True)
        a.printing_method('')
        a.printing_method(a.x, '... ', end='', flush=False)
        b.printing_method(b.x)
        expected_output = 'Hello\nA\nHello world\n4 ... 5\n'
        return expected_output

    def test_setting_attribute_of_object_in_subprocess(self):
        a = ObjectInSubprocess(
            TestObjectInSubprocess.TestClass, 'attribute', x=4)
        a.z = 10
        assert a.z == 10
        setattr(a, 'z', 100)
        assert a.z == 100

    def test_getting_attribute_of_object_in_subprocess(self):
        a = ObjectInSubprocess(
            TestObjectInSubprocess.TestClass, 'attribute', x=4)
        assert a.x == 4
        assert getattr(a, 'x') == 4

    def testing_array_values_after_passing_to_subprocess(self):
        p = ObjectInSubprocess(_Tests.TestClass)
        a = SharedNDArray(shape=(10, 1))
        a[:] = 1
        assert a.sum() == p.sum(a)

    def test_object_in_subprocess_overhead(self):
        print('Performance summary:')
        n_loops = 10000
        a = ObjectInSubprocess(
            TestObjectInSubprocess.TestClass, 'attribute', x=4)
        t = self.time_it(
            n_loops, a.test_method, timeout_us=100, name='Trivial method call')
        print(f" {t:.2f} \u03BCs per trivial method call.")
        t = self.time_it(
            n_loops, lambda: a.x, timeout_us=100, name='Attribute access')
        print(f" {t:.2f} \u03BCs per get-attribute.")
        a.x = 4 ## test set attribute with normal syntax
        t = self.time_it(n_loops, lambda: setattr(a, 'x', 5),
                         timeout_us=100, name='Attribute setting')
        print(f" {t:.2f} \u03BCs per set-attribute.")
        t = self.time_it(n_loops, lambda: a.z, fail=False, timeout_us=200,
                         name='Attribute error')
        print(f" {t:.2f} \u03BCs per parent-handled exception.")
        self._test_passing_array_performance()

    def _test_passing_array_performance(self):
        from itertools import product
        shape = (1000, 1000)
        dtype = np.uint8
        pass_methods = ['reference', 'serialization']
        method_names = ['test_shared_numpy_input', 'test_modify_array']
        shapes = [(10, 10), (1000, 1000)]
        for s, f, m in product(shapes, method_names, pass_methods):
            self._test_array_passing(m, f, s, dtype, 1000)

    def _test_array_passing(self, pass_by, method_name, shape, dtype, n_loops):
        dtype = np.dtype(dtype)
        sz = int(np.prod(shape, dtype='uint64')*np.dtype(int).itemsize)
        direction = '<->' if method_name == 'test_modify_array' else '->'
        name = f'{shape} array {direction} {pass_by}'
        shm_obj = ObjectInSubprocess(TestObjectInSubprocess.TestClass)
        if pass_by == 'reference':
            a = SharedNDArray(shape, dtype=dtype)
            timeout_us = 5e3
        elif pass_by == 'serialization':
            a = np.zeros(shape=shape, dtype=dtype)
            timeout_us = 1e6
        func = getattr(shm_obj, method_name)
        t_per_loop = self.time_it(n_loops, func, (a,), timeout_us=timeout_us,
                                  name=name)
        print(f' {t_per_loop:.2f} \u03BCs per {name}')

    def test_lock_with_waitlist(self):
        import time
        try:
            from tqdm import tqdm
        except ImportError:
            tqdm = None # No progress bars :(

        camera_lock = _WaitingList()
        display_lock = _WaitingList()

        def snap(i, custody):
            if not tqdm is None: pbars['camera'].update(1)
            if not tqdm is None: pbars['camera'].refresh()
            # We're already in line for the camera; wait until you're first in line
            custody.switch_from(None, camera_lock)
            # Use the resource
            time.sleep(0.02)
            order['camera'].append(i)
            if not tqdm is None: pbars['camera'].update(-1)
            if not tqdm is None: pbars['display'].update(1)
            if not tqdm is None: pbars['camera'].refresh()
            if not tqdm is None: pbars['display'].refresh()
            custody.switch_from(camera_lock, display_lock)
            # Use the resource
            time.sleep(0.05)
            order['display'].append(i)
            # Move to the next resource
            custody.switch_from(display_lock, None)
            if not tqdm is None: pbars['display'].update(-1)
            if not tqdm is None: pbars['display'].refresh()
            return None

        num_snaps = 100
        order = {'camera': [], 'display': []}
        if not tqdm is None:
            f = '{desc: <30}{n: 3d}-{bar:45}|'
            pbars = {n: tqdm(total=num_snaps, unit='th',
                             bar_format=f, desc=f'Threads waiting on {n}')
                     for n in order.keys()}
        threads = []
        for i in range(num_snaps):
            threads.append(CustodyThread(
                target=snap, first_resource=camera_lock, args=(i,)).start())
        for th in threads:
            th.get_result()

        if not tqdm is None:
            for pb in pbars.values(): pb.close()

        assert order['camera'] == list(range(num_snaps))
        assert order['display'] == list(range(num_snaps))

    def test_incorrect_thread_management(self):

        shm_obj = ObjectInSubprocess(TestObjectInSubprocess.TestClass)
        shm_obj.x = 5
        exceptions = [1]
        def t():
            try:
                shm_obj.x
            except RuntimeError: ## Should raise this
                pass
            else:
                exceptions.append(1)
        for i in range(100):
            threading.Thread(target=t).start()
        if sum(exceptions) == 0:
            raise UserWarning('No exceptions raised.'
                              'Expected some RuntimeErrors')

    def test_object_with_lock_with_waitlist(self):
        import time
        try:
            from tqdm import tqdm
        except ImportError:
            tqdm = None ## No progress bars :(

        def snap(i, custody):
            prev_res = None
            itr = enumerate(zip(resources, res_names, funcs))
            for ri, (res, name, resource_funcs) in itr:
                if not tqdm is None:
                    pbars[name].update(1) # Be careful to access the resource
                    pbars[name].refresh() # before you have control of it.
                custody.switch_from(prev_res, res)
                for fname in resource_funcs:
                    a = getattr(res, fname)(i)
                results[i].append(a)
                acq_order[res.name].append(i)
                if not tqdm is None:
                    pbars[res.name].update(-1)
                    pbars[res.name].refresh()
                prev_res = res
            custody.switch_from(res, None)

        NUM_STEPS = 4 # matches the number of steps for check results.
        num_snaps = 30  # Number of threads to start

        # Create objects in subprocesses that are mocked resources to use.
        # Each has a method that sleep for some amount of time and
        # returns `True`.
        camera = ObjectInSubprocess(
            TestObjectInSubprocess._DummyCamera, name='camera')
        processor = ObjectInSubprocess(
            TestObjectInSubprocess._DummyProcessor, name='processor')
        display = ObjectInSubprocess(
            TestObjectInSubprocess._DummyGUI, name='display')
        disk = ObjectInSubprocess(
            TestObjectInSubprocess._DummyFileSaver, name='disk')
        resources = [camera, processor, display, disk]
        res_names = [str(r.name) for r in resources]
        acq_order = {r.name:[] for r in resources}
        results = [[] for i in range(num_snaps)]
        funcs = [('record',), # methods to call for camera
                 ('process', ), # methods to call for processor
                 ('display', ), # methods to call for display
                 ('save', ) # methods to call for for disk.
            ]
        if not tqdm is None:
            f = '{desc: <30}{n: 3d}-{bar:45}|'
            pbars = {n: tqdm(total=num_snaps, unit='th',
                              bar_format=f, desc=f'Threads waiting on {n}')
                     for n in acq_order.keys()}
        threads = []
        for i in range(num_snaps):
            th = CustodyThread(target=snap, first_resource=camera, args=(i,)
                ).start()
            threads.append(th)
        for th in threads:
            th.get_result()

        if not tqdm is None:
            for pb in pbars.values(): pb.close()

        # Check results
        for i, a in enumerate(results):
            assert sum(a) == NUM_STEPS*i, f'{i}-{a}'
        for r, th_o in acq_order.items():
            assert sorted(th_o) == th_o,\
                f'Resource `{r}` was used out of order! -- {th_o}'

<<<<<<< HEAD
=======
    def test_shared_numpy_array_np_operations(self):
        import pickle
        ri = np.random.randint # Just to get short lines

        original_dimensions = (3, 3, 3, 256, 256)
        a = SharedNDArray(shape=original_dimensions, dtype='uint8')
        c = ri(0, 255, original_dimensions, dtype='uint8')
        a[:] = c # fill a with random values from c
        # Views should still share memory
        view_by_slice = a[:1, 2:3, ..., :10, 100:-100]
        assert isinstance(a, SharedNDArray)
        assert type(a) is type(view_by_slice)
        assert a.shared_memory is view_by_slice.shared_memory

        b = a.sum(axis=-1)
        assert isinstance(b, np.ndarray), type(b)
        assert not isinstance(b, SharedNDArray), type(b)

        # Single number should not be returned as a shared numpy array
        b = a.sum(axis=None)
        assert b.shape == (), b.shape
        assert not isinstance(b, SharedNDArray), type(b)

        b = a + 1
        assert isinstance(b, np.ndarray), type(b)
        assert not isinstance(b, SharedNDArray), type(b)

        _a = pickle.loads(pickle.dumps(a))
        assert _a.sum() == a.sum()
        _view_by_slice = pickle.loads(pickle.dumps(view_by_slice))
        assert _view_by_slice.sum() == view_by_slice.sum()

    def test_accessing_unlinked_memory(self):
        import pickle, os
        original_dimensions = (3, 3, 3, 256, 256)
        a = SharedNDArray(shape=original_dimensions, dtype='uint8')
        _a = pickle.dumps(a)
        del a
        try:
            a = pickle.loads(_a)
        except FileNotFoundError:
            pass # we expected this error
        else:
            raise AssertionError('Did not get the error we expected')

        p = ObjectInSubprocess(_Tests.TestClass)
        a = SharedNDArray(shape=original_dimensions, dtype='uint8')
        p.store_array(a)
        p.a.sum()
        del a
        try:
            p.a.sum()
        except FileNotFoundError:
            pass # we expected this error
        else:
            if os.name != 'nt':
                raise AssertionError('Did not get the error we expected')
            else:
                pass # Windows has different behavior

>>>>>>> 36e97fbc
    def test_sending_arrays(self):
        p = ObjectInSubprocess(TestObjectInSubprocess.TestClass)
        original_dimensions = (3, 3, 3, 256, 256)
        a = SharedNDArray(shape=original_dimensions, dtype='uint8')

        _a = p.test_return_array(a)
        assert isinstance(_a, SharedNDArray)
        assert _a.shared_memory.name == a.shared_memory.name
        assert _a.offset == a.offset
        assert _a.strides == a.strides

        _a = p.test_modify_array(a)
        assert isinstance(_a, SharedNDArray)
        assert _a.shared_memory.name == a.shared_memory.name
        assert _a.offset == a.offset
        assert _a.strides == a.strides

        _a = p.test_return_slice(a, slice(1, -1), ..., slice(3, 100, 10))
        assert isinstance(_a, SharedNDArray)
        assert _a.shared_memory.name == a.shared_memory.name
        assert _a.offset != a.offset
        assert _a.strides != a.strides

        _a = p.sum(a)
        assert np.isscalar(_a), type(_a)



if __name__ == '__main__':
    TestResultThreadandCustodyThread().run()
    TestSharedNDArray().run()
    TestObjectInSubprocess().run()<|MERGE_RESOLUTION|>--- conflicted
+++ resolved
@@ -1411,69 +1411,6 @@
             assert sorted(th_o) == th_o,\
                 f'Resource `{r}` was used out of order! -- {th_o}'
 
-<<<<<<< HEAD
-=======
-    def test_shared_numpy_array_np_operations(self):
-        import pickle
-        ri = np.random.randint # Just to get short lines
-
-        original_dimensions = (3, 3, 3, 256, 256)
-        a = SharedNDArray(shape=original_dimensions, dtype='uint8')
-        c = ri(0, 255, original_dimensions, dtype='uint8')
-        a[:] = c # fill a with random values from c
-        # Views should still share memory
-        view_by_slice = a[:1, 2:3, ..., :10, 100:-100]
-        assert isinstance(a, SharedNDArray)
-        assert type(a) is type(view_by_slice)
-        assert a.shared_memory is view_by_slice.shared_memory
-
-        b = a.sum(axis=-1)
-        assert isinstance(b, np.ndarray), type(b)
-        assert not isinstance(b, SharedNDArray), type(b)
-
-        # Single number should not be returned as a shared numpy array
-        b = a.sum(axis=None)
-        assert b.shape == (), b.shape
-        assert not isinstance(b, SharedNDArray), type(b)
-
-        b = a + 1
-        assert isinstance(b, np.ndarray), type(b)
-        assert not isinstance(b, SharedNDArray), type(b)
-
-        _a = pickle.loads(pickle.dumps(a))
-        assert _a.sum() == a.sum()
-        _view_by_slice = pickle.loads(pickle.dumps(view_by_slice))
-        assert _view_by_slice.sum() == view_by_slice.sum()
-
-    def test_accessing_unlinked_memory(self):
-        import pickle, os
-        original_dimensions = (3, 3, 3, 256, 256)
-        a = SharedNDArray(shape=original_dimensions, dtype='uint8')
-        _a = pickle.dumps(a)
-        del a
-        try:
-            a = pickle.loads(_a)
-        except FileNotFoundError:
-            pass # we expected this error
-        else:
-            raise AssertionError('Did not get the error we expected')
-
-        p = ObjectInSubprocess(_Tests.TestClass)
-        a = SharedNDArray(shape=original_dimensions, dtype='uint8')
-        p.store_array(a)
-        p.a.sum()
-        del a
-        try:
-            p.a.sum()
-        except FileNotFoundError:
-            pass # we expected this error
-        else:
-            if os.name != 'nt':
-                raise AssertionError('Did not get the error we expected')
-            else:
-                pass # Windows has different behavior
-
->>>>>>> 36e97fbc
     def test_sending_arrays(self):
         p = ObjectInSubprocess(TestObjectInSubprocess.TestClass)
         original_dimensions = (3, 3, 3, 256, 256)
